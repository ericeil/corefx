{
  "frameworks": {
    "netstandard1.6": {
      "dependencies": {
<<<<<<< HEAD
        "Microsoft.TargetingPack.Private.CoreCLR": "1.1.0-beta-24416-03"
      },
      "imports": [
        "dotnet5.7"
      ]
    },
    "netstandard1.7": {
      "dependencies": {
        "Microsoft.TargetingPack.Private.CoreCLR": "1.1.0-beta-24416-03"
=======
        "Microsoft.NETCore.Platforms": "1.0.1",
        "Microsoft.TargetingPack.Private.CoreCLR": "1.1.0-beta-24416-04"
>>>>>>> 1a668585
      },
      "imports": [
        "dotnet5.8"
      ]
    },
    "netcore50": {
      "dependencies": {
        "Microsoft.NETCore.Platforms": "1.0.1",
        "Microsoft.TargetingPack.Private.NETNative": "1.0.1-beta-24415-00",
        "System.Diagnostics.Contracts": "4.0.0",
        "System.Diagnostics.Debug": "4.0.10",
        "System.Diagnostics.Tools": "4.0.0",
        "System.Globalization": "4.0.0",
        "System.Runtime.Extensions": "4.0.10",
        "System.Text.Encoding.Extensions": "4.0.0",
        "System.Threading": "4.0.10",
        "System.Threading.Tasks": "4.0.10"
      }
    },
    "net462": {
      "dependencies": {
        "Microsoft.TargetingPack.NETFramework.v4.6": "1.0.1"
      }
    },
    "net463": {
      "dependencies": {
        "Microsoft.TargetingPack.NETFramework.v4.6": "1.0.1"
      }
    },
    "netstandard1.3": {
      "imports": [
        "netcore50"
      ],
      "dependencies": {
        "Microsoft.NETCore.Platforms": "1.0.1",
        "Microsoft.TargetingPack.Private.NETNative": "1.0.1-beta-24415-00",
        "System.Diagnostics.Contracts": "4.0.0",
        "System.Diagnostics.Debug": "4.0.10",
        "System.Diagnostics.Tools": "4.0.0",
        "System.Globalization": "4.0.0",
        "System.Runtime.Extensions": "4.0.10",
        "System.Text.Encoding.Extensions": "4.0.0",
        "System.Threading": "4.0.0",
        "System.Threading.Tasks": "4.0.10"
      }
    }
  }
}<|MERGE_RESOLUTION|>--- conflicted
+++ resolved
@@ -1,24 +1,12 @@
 {
   "frameworks": {
-    "netstandard1.6": {
+    "netstandard1.5": {
       "dependencies": {
-<<<<<<< HEAD
-        "Microsoft.TargetingPack.Private.CoreCLR": "1.1.0-beta-24416-03"
+        "Microsoft.NETCore.Platforms": "1.0.1",
+        "Microsoft.TargetingPack.Private.CoreCLR": "1.1.0-beta-24416-04"
       },
       "imports": [
-        "dotnet5.7"
-      ]
-    },
-    "netstandard1.7": {
-      "dependencies": {
-        "Microsoft.TargetingPack.Private.CoreCLR": "1.1.0-beta-24416-03"
-=======
-        "Microsoft.NETCore.Platforms": "1.0.1",
-        "Microsoft.TargetingPack.Private.CoreCLR": "1.1.0-beta-24416-04"
->>>>>>> 1a668585
-      },
-      "imports": [
-        "dotnet5.8"
+        "dotnet5.6"
       ]
     },
     "netcore50": {
@@ -36,11 +24,6 @@
       }
     },
     "net462": {
-      "dependencies": {
-        "Microsoft.TargetingPack.NETFramework.v4.6": "1.0.1"
-      }
-    },
-    "net463": {
       "dependencies": {
         "Microsoft.TargetingPack.NETFramework.v4.6": "1.0.1"
       }
