--- conflicted
+++ resolved
@@ -1,18 +1,5 @@
 {
   "dependencies": {
-<<<<<<< HEAD
-    "Microsoft.NETCore.Platforms": "1.0.2-beta-devapi-24415-01",
-    "System.Globalization": "4.0.12-beta-devapi-24415-01",
-    "System.Globalization.Calendars": "4.0.2-beta-devapi-24415-01",
-    "System.IO.FileSystem": "4.1.0-beta-devapi-24415-01",
-    "System.Linq.Expressions": "4.2.0-beta-devapi-24415-01",
-    "System.ObjectModel": "4.0.13-beta-devapi-24415-01",
-    "System.Runtime.Extensions": "4.2.0-beta-devapi-24415-01",
-    "System.Text.RegularExpressions": "4.2.0-beta-devapi-24415-01",
-    "System.Threading.Tasks": "4.0.12-beta-devapi-24415-01",
-    "Microsoft.xunit.netcore.extensions": "1.0.0-prerelease-00508-01",
-    "Microsoft.DotNet.BuildTools.TestSuite": "1.0.0-prerelease-00520-02",
-=======
     "Microsoft.NETCore.Platforms": "1.0.2-beta-24416-03",
     "System.Globalization": "4.0.12-beta-24416-03",
     "System.Globalization.Calendars": "4.0.2-beta-24416-03",
@@ -24,7 +11,6 @@
     "System.Threading.Tasks": "4.0.12-beta-24416-03",
     "Microsoft.xunit.netcore.extensions": "1.0.0-prerelease-00704-03",
     "Microsoft.DotNet.BuildTools.TestSuite": "1.0.0-prerelease-00704-03",
->>>>>>> 1a668585
     "test-runtime": {
       "target": "project",
       "exclude": "compile"
