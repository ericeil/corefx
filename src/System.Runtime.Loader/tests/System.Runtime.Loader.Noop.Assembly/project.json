--- conflicted
+++ resolved
@@ -1,25 +1,14 @@
 {
   "dependencies": {
-<<<<<<< HEAD
-    "System.Runtime": "4.3.0-beta-24512-01",
-    "System.Reflection": "4.3.0-beta-24512-01",
-=======
     "System.Runtime": "4.3.0-beta-devapi-24512-01",
     "System.Reflection": "4.3.0-beta-devapi-24512-01",
->>>>>>> 5f43b863
     "test-runtime": {
       "target": "project",
       "exclude": "compile"
     },
-<<<<<<< HEAD
-    "System.Reflection.Emit": "4.3.0-beta-24512-01",
-    "System.Reflection.Primitives": "4.3.0-beta-24512-01",
-    "System.Reflection.TypeExtensions": "4.3.0-beta-24512-01"
-=======
     "System.Reflection.Emit": "4.3.0-beta-devapi-24512-01",
     "System.Reflection.Primitives": "4.3.0-beta-devapi-24512-01",
     "System.Reflection.TypeExtensions": "4.3.0-beta-devapi-24512-01"
->>>>>>> 5f43b863
   },
   "frameworks": {
     "netstandard1.6": {}
